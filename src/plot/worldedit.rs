--- conflicted
+++ resolved
@@ -205,30 +205,11 @@
             let mut blocks_updated = 0;
             let mut records: Vec<MultiBlockChangeRecord> = Vec::new();
 
-<<<<<<< HEAD
             for ((x, y), z) in region {
                 let block_id = pattern.pick().get_id();
                 records.push(MultiBlockChangeRecord { x, y, z, block_id });
-                if self.set_block_raw(x, y as u32, z, block_id) {
+                if self.set_block_raw(&BlockPos::new(x, y as u32, z), block_id) {
                     blocks_updated += 1;
-=======
-            let x_start = std::cmp::min(first_pos.0, second_pos.0);
-            let x_end = std::cmp::max(first_pos.0, second_pos.0);
-            let y_start = std::cmp::min(first_pos.1, second_pos.1);
-            let y_end = std::cmp::max(first_pos.1, second_pos.1);
-            let z_start = std::cmp::min(first_pos.2, second_pos.2);
-            let z_end = std::cmp::max(first_pos.2, second_pos.2);
-
-            for x in x_start..=x_end {
-                for y in y_start..=y_end {
-                    for z in z_start..=z_end {
-                        let block_id = pattern.pick().get_id();
-                        records.push(MultiBlockChangeRecord { x, y, z, block_id });
-                        if self.set_block_raw(&BlockPos::new(x, y as u32, z), block_id) {
-                            blocks_updated += 1;
-                        }
-                    }
->>>>>>> 2407bfb3
                 }
             }
             self.worldedit_multi_block_change(&records);
@@ -254,32 +235,13 @@
             let mut records: Vec<MultiBlockChangeRecord> = Vec::new();
 
             for ((x, y), z) in region {
-                if filter.matches(self.get_block(x, y as u32, z)) {
+                let block_pos = BlockPos::new(x, y as u32, z);
+                if filter.matches(self.get_block(&block_pos)) {
                     let block_id = pattern.pick().get_id();
 
-<<<<<<< HEAD
-                    records.push(MultiBlockChangeRecord {
-                        x,
-                        y: y as i32,
-                        z,
-                        block_id,
-                    });
-                    if self.set_block_raw(x, y as u32, z, block_id) {
+                    records.push(MultiBlockChangeRecord { x, y, z, block_id });
+                    if self.set_block_raw(&block_pos, block_id) {
                         blocks_updated += 1;
-=======
-            for x in x_start..=x_end {
-                for y in y_start..=y_end {
-                    for z in z_start..=z_end {
-                        let block_pos = BlockPos::new(x, y as u32, z);
-                        if filter.matches(self.get_block(&block_pos)) {
-                            let block_id = pattern.pick().get_id();
-
-                            records.push(MultiBlockChangeRecord { x, y, z, block_id });
-                            if self.set_block_raw(&block_pos, block_id) {
-                                blocks_updated += 1;
-                            }
-                        }
->>>>>>> 2407bfb3
                     }
                 }
             }
