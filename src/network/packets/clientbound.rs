--- conflicted
+++ resolved
@@ -98,13 +98,8 @@
         buf.write_double(self.x);
         buf.write_double(self.y);
         buf.write_double(self.z);
-<<<<<<< HEAD
         buf.write_byte(((self.yaw / 360f32 * 256f32) as i32 % 256) as i8);
         buf.write_byte(((self.pitch / 360f32 * 256f32) as i32 % 256) as i8);
-=======
-        buf.write_byte((self.pitch % 350f32 / 350f32 * 256f32) as i8);
-        buf.write_byte((self.yaw % 350f32 / 350f32 * 256f32) as i8);
->>>>>>> d5339926
         buf.write_int(self.data);
         buf.write_short(self.velocity_x);
         buf.write_short(self.velocity_y);
