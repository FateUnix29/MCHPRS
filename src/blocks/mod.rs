mod redstone;

use crate::items::{ActionResult, Item, UseOnBlockContext};
use crate::world::TickPriority;
use crate::world::World;
pub use redstone::*;
use serde::{Deserialize, Serialize};
use std::collections::HashMap;

#[derive(Debug, Clone, Serialize, Deserialize)]
pub struct SignBlockEntity {
    pub rows: [String; 4],
}

#[derive(Debug, Clone, Serialize, Deserialize)]
pub enum BlockEntity {
    Comparator { output_strength: u8 },
    Container { comparator_override: u8 },
    Sign(Box<SignBlockEntity>),
}

impl BlockEntity {
    fn load_container(slots_nbt: &[nbt::Value], num_slots: u8) -> Option<BlockEntity> {
        use nbt::Value;
        let mut fullness_sum: f32 = 0.0;
        for item in slots_nbt {
            let item_compound = nbt_unwrap_val!(item, Value::Compound);
            let count = nbt_unwrap_val!(item_compound["Count"], Value::Byte);
            let namespaced_name = nbt_unwrap_val!(
                item_compound
                    .get("Id")
                    .or_else(|| item_compound.get("id"))?,
                Value::String
            );
            let item_type = Item::from_name(namespaced_name.split(':').last()?);
            fullness_sum += count as f32 / item_type.map(Item::max_stack_size).unwrap_or(64) as f32;
        }
        Some(BlockEntity::Container {
            comparator_override: (1.0 + (fullness_sum / num_slots as f32) * 14.0).floor() as u8,
        })
    }

    pub fn from_nbt(nbt: &HashMap<String, nbt::Value>) -> Option<BlockEntity> {
        use nbt::Value;
        let id = nbt_unwrap_val!(&nbt.get("Id").or_else(|| nbt.get("id"))?, Value::String);
        match id.as_ref() {
            "minecraft:comparator" => Some(BlockEntity::Comparator {
                output_strength: *nbt_unwrap_val!(&nbt["OutputSignal"], Value::Int) as u8,
            }),
            "minecraft:furnace" => {
                BlockEntity::load_container(nbt_unwrap_val!(&nbt["Items"], Value::List), 3)
            }
            "minecraft:barrel" => {
                BlockEntity::load_container(nbt_unwrap_val!(&nbt["Items"], Value::List), 27)
            }
            "minecraft:hopper" => {
                BlockEntity::load_container(nbt_unwrap_val!(&nbt["Items"], Value::List), 5)
            }
            "minecraft:sign" => Some({
                BlockEntity::Sign(Box::new(SignBlockEntity {
                    rows: [
                        // This cloning is really dumb
                        nbt_unwrap_val!(nbt["Text1"].clone(), Value::String),
                        nbt_unwrap_val!(nbt["Text2"].clone(), Value::String),
                        nbt_unwrap_val!(nbt["Text3"].clone(), Value::String),
                        nbt_unwrap_val!(nbt["Text4"].clone(), Value::String),
                    ],
                }))
            }),
            _ => None,
        }
    }

    pub fn to_nbt(&self, pos: BlockPos) -> Option<nbt::Blob> {
        use nbt::Value;
        let blob = match self {
            BlockEntity::Sign(sign) => Some({
                let mut blob = nbt::Blob::new();
                let [r1, r2, r3, r4] = sign.rows.clone();
                let _ = blob.insert("Text1", Value::String(r1));
                let _ = blob.insert("Text2", Value::String(r2));
                let _ = blob.insert("Text3", Value::String(r3));
                let _ = blob.insert("Text4", Value::String(r4));
                let _ = blob.insert("id", Value::String("minecraft:sign".to_owned()));
                blob
            }),
            _ => None,
        };
        blob.map(|mut nbt| {
            let _ = nbt.insert("x", Value::Int(pos.x));
            let _ = nbt.insert("y", Value::Int(pos.y as i32));
            let _ = nbt.insert("z", Value::Int(pos.z));
            nbt
        })
    }
}

#[derive(PartialEq, Eq, Copy, Clone, Debug, Serialize, Deserialize, Hash)]
pub struct BlockPos {
    pub x: i32,
    pub y: i32,
    pub z: i32,
}

impl BlockPos {
    pub fn new(x: i32, y: i32, z: i32) -> BlockPos {
        BlockPos { x, y, z }
    }

    pub fn offset(self, face: BlockFace) -> BlockPos {
        match face {
            BlockFace::Bottom => BlockPos::new(self.x, self.y.saturating_sub(1), self.z),
            BlockFace::Top => BlockPos::new(self.x, self.y + 1, self.z),
            BlockFace::North => BlockPos::new(self.x, self.y, self.z - 1),
            BlockFace::South => BlockPos::new(self.x, self.y, self.z + 1),
            BlockFace::West => BlockPos::new(self.x - 1, self.y, self.z),
            BlockFace::East => BlockPos::new(self.x + 1, self.y, self.z),
        }
    }

    pub fn max(self, other: BlockPos) -> BlockPos {
        BlockPos {
            x: std::cmp::max(self.x, other.x),
            y: std::cmp::max(self.y, other.y),
            z: std::cmp::max(self.z, other.z),
        }
    }

    pub fn min(self, other: BlockPos) -> BlockPos {
        BlockPos {
            x: std::cmp::min(self.x, other.x),
            y: std::cmp::min(self.y, other.y),
            z: std::cmp::min(self.z, other.z),
        }
    }
}

impl std::ops::Sub for BlockPos {
    type Output = BlockPos;

    fn sub(self, rhs: BlockPos) -> BlockPos {
        BlockPos {
            x: self.x - rhs.x,
            y: self.y - rhs.y,
            z: self.z - rhs.z,
        }
    }
}

#[derive(Copy, Clone, Debug, PartialEq)]
pub enum BlockDirection {
    North,
    South,
    East,
    West,
}

impl BlockDirection {
    pub fn opposite(self) -> BlockDirection {
        use BlockDirection::*;
        match self {
            North => South,
            South => North,
            East => West,
            West => East,
        }
    }

    pub fn block_face(self) -> BlockFace {
        use BlockDirection::*;
        match self {
            North => BlockFace::North,
            South => BlockFace::South,
            East => BlockFace::East,
            West => BlockFace::West,
        }
    }

    pub fn block_facing(self) -> BlockFacing {
        use BlockDirection::*;
        match self {
            North => BlockFacing::North,
            South => BlockFacing::South,
            East => BlockFacing::East,
            West => BlockFacing::West,
        }
    }

    pub fn from_id(id: u32) -> BlockDirection {
        match id {
            0 => BlockDirection::North,
            1 => BlockDirection::South,
            2 => BlockDirection::West,
            3 => BlockDirection::East,
            _ => panic!("Invalid BlockDirection"),
        }
    }

    fn from_str(name: &str) -> BlockDirection {
        match name {
            "north" => BlockDirection::North,
            "south" => BlockDirection::South,
            "east" => BlockDirection::East,
            _ => BlockDirection::West,
        }
    }

    fn get_id(self) -> u32 {
        match self {
            BlockDirection::North => 0,
            BlockDirection::South => 1,
            BlockDirection::West => 2,
            BlockDirection::East => 3,
        }
    }

    pub fn rotate(self) -> BlockDirection {
        use BlockDirection::*;
        match self {
            North => East,
            East => South,
            South => West,
            West => North,
        }
    }

    pub fn rotate_ccw(self) -> BlockDirection {
        use BlockDirection::*;
        match self {
            North => West,
            West => South,
            South => East,
            East => North,
        }
    }
}

impl Default for BlockDirection {
    fn default() -> Self {
        BlockDirection::West
    }
}

#[derive(Copy, Clone, Debug, PartialEq)]
pub enum BlockFace {
    Bottom,
    Top,
    North,
    South,
    West,
    East,
}

impl BlockFace {
    pub fn from_id(id: u32) -> BlockFace {
        match id {
            0 => BlockFace::Bottom,
            1 => BlockFace::Top,
            2 => BlockFace::North,
            3 => BlockFace::South,
            4 => BlockFace::West,
            5 => BlockFace::East,
            _ => BlockFace::West,
        }
    }
}

#[derive(Copy, Clone, Debug, PartialEq)]
pub enum BlockFacing {
    North,
    East,
    South,
    West,
    Up,
    Down,
}

impl BlockFacing {
    fn from_id(id: u32) -> BlockFacing {
        match id {
            0 => BlockFacing::North,
            1 => BlockFacing::East,
            2 => BlockFacing::South,
            3 => BlockFacing::West,
            4 => BlockFacing::Up,
            5 => BlockFacing::Down,
            _ => BlockFacing::West,
        }
    }

    fn get_id(self) -> u32 {
        match self {
            BlockFacing::North => 0,
            BlockFacing::East => 1,
            BlockFacing::South => 2,
            BlockFacing::West => 3,
            BlockFacing::Up => 4,
            BlockFacing::Down => 5,
        }
    }

    fn from_str(name: &str) -> BlockFacing {
        match name {
            "north" => BlockFacing::North,
            "south" => BlockFacing::South,
            "east" => BlockFacing::East,
            "west" => BlockFacing::West,
            "up" => BlockFacing::Up,
            _ => BlockFacing::Down,
        }
    }

    pub fn offset_pos(self, mut pos: BlockPos, n: i32) -> BlockPos {
        match self {
            BlockFacing::North => pos.z -= n,
            BlockFacing::South => pos.z += n,
            BlockFacing::East => pos.x += n,
            BlockFacing::West => pos.x -= n,
            BlockFacing::Up => pos.y += n,
            BlockFacing::Down => pos.y -= n,
        }
        pos
    }
}

impl Default for BlockFacing {
    fn default() -> Self {
        BlockFacing::West
    }
}

impl BlockFace {
    pub fn values() -> [BlockFace; 6] {
        use BlockFace::*;
        [Top, Bottom, North, South, East, West]
    }

    pub fn is_horizontal(self) -> bool {
        use BlockFace::*;
        matches!(self, North | South | East | West)
    }

    pub fn to_direction(self) -> BlockDirection {
        match self {
            BlockFace::North => BlockDirection::North,
            BlockFace::South => BlockDirection::South,
            BlockFace::East => BlockDirection::East,
            BlockFace::West => BlockDirection::West,
            _ => BlockDirection::West,
        }
    }
}

#[derive(Copy, Clone, Debug, PartialEq)]
pub enum BlockColorVariant {
    White = 0,
    Orange = 1,
    Magenta = 2,
    LightBlue = 3,
    Yellow = 4,
    Lime = 5,
    Pink = 6,
    Gray = 7,
    LightGray = 8,
    Cyan = 9,
    Purple = 10,
    Blue = 11,
    Brown = 12,
    Green = 13,
    Red = 14,
    Black = 15,
}

impl BlockColorVariant {
    pub fn get_id(self) -> u32 {
        self as u32
    }

    pub fn from_id(id: u32) -> BlockColorVariant {
        use BlockColorVariant::*;
        match id {
            0 => White,
            1 => Orange,
            2 => Magenta,
            3 => LightBlue,
            4 => Yellow,
            5 => Lime,
            6 => Pink,
            7 => Gray,
            8 => LightGray,
            9 => Cyan,
            10 => Purple,
            11 => Blue,
            12 => Brown,
            13 => Green,
            14 => Red,
            15 => Black,
            _ => unreachable!(),
        }
    }
}

impl Block {
    pub fn has_block_entity(self) -> bool {
        matches!(
            self,
            Block::RedstoneComparator { .. }
                | Block::Barrel { .. }
                | Block::Furnace { .. }
                | Block::Hopper { .. }
                | Block::Sign { .. }
                | Block::WallSign { .. }
        )
    }

    pub fn has_comparator_override(self) -> bool {
        matches!(
            self,
            Block::Barrel { .. } | Block::Furnace { .. } | Block::Hopper { .. }
        )
    }

<<<<<<< HEAD
    pub fn get_comparator_override(self, world: &dyn World, pos: BlockPos) -> u8 {
=======

    fn get_comparator_override(self, world: &impl World, pos: BlockPos) -> u8 {
>>>>>>> b16de6da
        match self {
            Block::Barrel { .. } | Block::Furnace { .. } | Block::Hopper { .. } => {
                if let Some(BlockEntity::Container {
                    comparator_override,
                }) = world.get_block_entity(pos)
                {
                    *comparator_override
                } else {
                    0
                }
            }
            _ => 0,
        }
    }

    pub fn is_diode(self) -> bool {
        matches!(
            self,
            Block::RedstoneRepeater { .. } | Block::RedstoneComparator { .. }
        )
    }

    pub fn can_place_block_in(self) -> bool {
        matches!(self.get_id(),
            0             // Air
            | 9129..=9130 // Void and Cave air
            | 34..=49     // Water
            | 50..=65     // Lava
            | 1341        // Grass
            | 1342        // Fern
            | 1343        // Dead bush
            | 1344        // Seagrass
            | 1345..=1346 // Tall Seagrass
            | 7357..=7358 // Tall Grass
            | 7359..=7360 // Tall Fern
        )
    }

    pub fn on_use(
        self,
        world: &mut impl World,
        pos: BlockPos,
        item_in_hand: Option<Item>,
    ) -> ActionResult {
        match self {
            Block::RedstoneRepeater { repeater } => {
                let mut repeater = repeater;
                repeater.delay += 1;
                if repeater.delay > 4 {
                    repeater.delay -= 4;
                }
                world.set_block(pos, Block::RedstoneRepeater { repeater });
                ActionResult::Success
            }
            Block::RedstoneComparator { comparator } => {
                let mut comparator = comparator;
                comparator.mode = comparator.mode.toggle();
                comparator.tick(world, pos);
                world.set_block(pos, Block::RedstoneComparator { comparator });
                ActionResult::Success
            }
            Block::Lever { mut lever } => {
                lever.powered = !lever.powered;
                world.set_block(pos, Block::Lever { lever });
                Block::update_surrounding_blocks(world, pos);
                match lever.face {
                    LeverFace::Ceiling => {
                        Block::update_surrounding_blocks(world, pos.offset(BlockFace::Top))
                    }
                    LeverFace::Floor => {
                        Block::update_surrounding_blocks(world, pos.offset(BlockFace::Bottom))
                    }
                    LeverFace::Wall => Block::update_surrounding_blocks(
                        world,
                        pos.offset(lever.facing.opposite().block_face()),
                    ),
                }
                ActionResult::Success
            }
            Block::StoneButton { mut button } => {
                if !button.powered {
                    button.powered = true;
                    world.set_block(pos, Block::StoneButton { button });
                    world.schedule_tick(pos, 10, TickPriority::Normal);
                    Block::update_surrounding_blocks(world, pos);
                    match button.face {
                        ButtonFace::Ceiling => {
                            Block::update_surrounding_blocks(world, pos.offset(BlockFace::Top))
                        }
                        ButtonFace::Floor => {
                            Block::update_surrounding_blocks(world, pos.offset(BlockFace::Bottom))
                        }
                        ButtonFace::Wall => Block::update_surrounding_blocks(
                            world,
                            pos.offset(button.facing.opposite().block_face()),
                        ),
                    }
                }
                ActionResult::Success
            }
            Block::RedstoneWire { wire } => wire.on_use(world, pos),
            Block::SeaPickle { pickles } => {
                if let Some(Item::SeaPickle {}) = item_in_hand {
                    if pickles < 4 {
                        world.set_block(
                            pos,
                            Block::SeaPickle {
                                pickles: pickles + 1,
                            },
                        );
                    }
                }
                ActionResult::Success
            }
            _ => ActionResult::Pass,
        }
    }

    pub fn get_state_for_placement(
        world: &impl World,
        pos: BlockPos,
        item: Item,
        context: &UseOnBlockContext,
    ) -> Block {
        let block = match item {
            Item::Glass {} => Block::Glass {},
            Item::Sandstone {} => Block::Sandstone {},
            Item::SeaPickle {} => Block::SeaPickle { pickles: 1 },
            Item::Wool { color } => Block::Wool { color },
            Item::Furnace {} => Block::Furnace {},
            Item::Lever {} => {
                let lever_face = match context.block_face {
                    BlockFace::Top => LeverFace::Floor,
                    BlockFace::Bottom => LeverFace::Ceiling,
                    _ => LeverFace::Wall,
                };
                let facing = if lever_face == LeverFace::Wall {
                    context.block_face.to_direction()
                } else {
                    context.player_direction
                };
                Block::Lever {
                    lever: Lever::new(lever_face, facing, false),
                }
            }
            Item::RedstoneTorch {} => match context.block_face {
                BlockFace::Top => Block::RedstoneTorch { lit: true },
                BlockFace::Bottom => Block::RedstoneTorch { lit: true },
                face => Block::RedstoneWallTorch {
                    lit: true,
                    facing: face.to_direction(),
                },
            },
            Item::StoneButton {} => {
                let button_face = match context.block_face {
                    BlockFace::Top => ButtonFace::Floor,
                    BlockFace::Bottom => ButtonFace::Ceiling,
                    _ => ButtonFace::Wall,
                };
                let facing = if button_face == ButtonFace::Wall {
                    context.block_face.to_direction()
                } else {
                    context.player_direction
                };
                Block::StoneButton {
                    button: StoneButton::new(button_face, facing, false),
                }
            }
            Item::RedstoneLamp {} => Block::RedstoneLamp {
                lit: Block::redstone_lamp_should_be_lit(world, pos),
            },
            Item::RedstoneBlock {} => Block::RedstoneBlock {},
            Item::Hopper {} => Block::Hopper {},
            Item::Terracotta {} => Block::Terracotta {},
            Item::ColoredTerracotta { color } => Block::ColoredTerracotta { color },
            Item::Concrete { color } => Block::Concrete { color },
            Item::Repeater {} => Block::RedstoneRepeater {
                repeater: RedstoneRepeater::get_state_for_placement(
                    world,
                    pos,
                    context.player_direction.opposite(),
                ),
            },
            Item::Comparator {} => Block::RedstoneComparator {
                comparator: RedstoneComparator::new(
                    context.player_direction.opposite(),
                    ComparatorMode::Compare,
                    false,
                ),
            },
            Item::Sign { sign_type } => match context.block_face {
                BlockFace::Bottom => Block::Air {},
                BlockFace::Top => Block::Sign {
                    sign_type,
                    rotation: (((180.0 + context.player_yaw) * 16.0 / 360.0) + 0.5).floor() as u32
                        & 15,
                },
                _ => Block::WallSign {
                    sign_type,
                    facing: context.block_face.to_direction(),
                },
            },
            Item::Redstone {} => Block::RedstoneWire {
                wire: RedstoneWire::get_state_for_placement(world, pos),
            },
            Item::Barrel {} => Block::Barrel {},
            Item::Target {} => Block::Target {},
            Item::StainedGlass { color } => Block::StainedGlass { color },
            Item::SmoothStoneSlab {} => Block::SmoothStoneSlab {},
            Item::QuartzSlab {} => Block::QuartzSlab {},
            _ => Block::Air {},
        };
        if block.is_valid_position(world, pos) {
            block
        } else {
            Block::Air {}
        }
    }

    pub fn place_in_world(self, world: &mut impl World, pos: BlockPos, nbt: &Option<nbt::Blob>) {
        if self.has_block_entity() {
            if let Some(nbt) = nbt {
                if let nbt::Value::Compound(compound) = &nbt["BlockEntityTag"] {
                    if let Some(block_entity) = BlockEntity::from_nbt(compound) {
                        world.set_block_entity(pos, block_entity);
                    }
                }
            };
        }
        match self {
            Block::RedstoneRepeater { .. } => {
                // TODO: Queue repeater tick
                world.set_block(pos, self);
                Block::change_surrounding_blocks(world, pos);
                Block::update_surrounding_blocks(world, pos);
            }
            Block::RedstoneWire { .. } => {
                world.set_block(pos, self);
                Block::change_surrounding_blocks(world, pos);
                Block::update_wire_neighbors(world, pos);
            }
            _ => {
                world.set_block(pos, self);
                Block::change_surrounding_blocks(world, pos);
                Block::update_surrounding_blocks(world, pos);
            }
        }
    }

    pub fn destroy(self, world: &mut impl World, pos: BlockPos) {
        if self.has_block_entity() {
            world.delete_block_entity(pos);
        }

        match self {
            Block::RedstoneWire { .. } => {
                world.set_block(pos, Block::Air {});
                Block::change_surrounding_blocks(world, pos);
                Block::update_wire_neighbors(world, pos);
            }
            Block::Lever { lever } => {
                world.set_block(pos, Block::Air {});
                // This is a horrible idea, don't do this.
                // One day this will be fixed, but for now... too bad!
                match lever.face {
                    LeverFace::Ceiling => {
                        Block::change_surrounding_blocks(world, pos.offset(BlockFace::Top));
                        Block::update_surrounding_blocks(world, pos.offset(BlockFace::Top));
                    }
                    LeverFace::Floor => {
                        Block::change_surrounding_blocks(world, pos.offset(BlockFace::Bottom));
                        Block::update_surrounding_blocks(world, pos.offset(BlockFace::Bottom));
                    }
                    LeverFace::Wall => {
                        Block::change_surrounding_blocks(
                            world,
                            pos.offset(lever.facing.opposite().block_face()),
                        );
                        Block::update_surrounding_blocks(
                            world,
                            pos.offset(lever.facing.opposite().block_face()),
                        );
                    }
                }
            }
            _ => {
                world.set_block(pos, Block::Air {});
                Block::change_surrounding_blocks(world, pos);
                Block::update_surrounding_blocks(world, pos);
            }
        }
    }

    fn update(self, world: &mut impl World, pos: BlockPos) {
        match self {
            Block::RedstoneWire { wire } => {
                wire.on_neighbor_updated(world, pos);
            }
            Block::RedstoneTorch { lit } => {
                if lit == Block::torch_should_be_off(world, pos) && !world.pending_tick_at(pos) {
                    world.schedule_tick(pos, 1, TickPriority::Normal);
                }
            }
            Block::RedstoneWallTorch { lit, facing } => {
                if lit == Block::wall_torch_should_be_off(world, pos, facing)
                    && !world.pending_tick_at(pos)
                {
                    world.schedule_tick(pos, 1, TickPriority::Normal);
                }
            }
            Block::RedstoneRepeater { repeater } => {
                repeater.on_neighbor_updated(world, pos);
            }
            Block::RedstoneComparator { comparator } => {
                comparator.update(world, pos);
            }
            Block::RedstoneLamp { lit } => {
                let should_be_lit = Block::redstone_lamp_should_be_lit(world, pos);
                if lit && !should_be_lit {
                    world.schedule_tick(pos, 2, TickPriority::Normal);
                } else if !lit && should_be_lit {
                    world.set_block(pos, Block::RedstoneLamp { lit: true });
                }
            }
            _ => {}
        }
    }

    pub fn tick(self, world: &mut impl World, pos: BlockPos) {
        match self {
            Block::RedstoneRepeater { repeater } => {
                repeater.tick(world, pos);
            }
            Block::RedstoneComparator { comparator } => {
                comparator.tick(world, pos);
            }
            Block::RedstoneTorch { lit } => {
                let should_be_off = Block::torch_should_be_off(world, pos);
                if lit && should_be_off {
                    world.set_block(pos, Block::RedstoneTorch { lit: false });
                    Block::update_surrounding_blocks(world, pos);
                } else if !lit && !should_be_off {
                    world.set_block(pos, Block::RedstoneTorch { lit: true });
                    Block::update_surrounding_blocks(world, pos);
                }
            }
            Block::RedstoneWallTorch { lit, facing } => {
                let should_be_off = Block::wall_torch_should_be_off(world, pos, facing);
                if lit && should_be_off {
                    world.set_block(pos, Block::RedstoneWallTorch { lit: false, facing });
                    Block::update_surrounding_blocks(world, pos);
                } else if !lit && !should_be_off {
                    world.set_block(pos, Block::RedstoneWallTorch { lit: true, facing });
                    Block::update_surrounding_blocks(world, pos);
                }
            }
            Block::RedstoneLamp { lit } => {
                let should_be_lit = Block::redstone_lamp_should_be_lit(world, pos);
                if lit && !should_be_lit {
                    world.set_block(pos, Block::RedstoneLamp { lit: false });
                }
            }
            Block::StoneButton { mut button } => {
                if button.powered {
                    button.powered = false;
                    world.set_block(pos, Block::StoneButton { button });
                    Block::update_surrounding_blocks(world, pos);
                    match button.face {
                        ButtonFace::Ceiling => {
                            Block::update_surrounding_blocks(world, pos.offset(BlockFace::Top))
                        }
                        ButtonFace::Floor => {
                            Block::update_surrounding_blocks(world, pos.offset(BlockFace::Bottom))
                        }
                        ButtonFace::Wall => Block::update_surrounding_blocks(
                            world,
                            pos.offset(button.facing.opposite().block_face()),
                        ),
                    }
                }
            }
            _ => {}
        }
    }

    pub fn is_valid_position(self, world: &impl World, pos: BlockPos) -> bool {
        match self {
            Block::RedstoneWire { .. }
            | Block::RedstoneComparator { .. }
            | Block::RedstoneRepeater { .. }
            | Block::Sign { .. }
            | Block::RedstoneTorch { .. } => {
                let bottom_block = world.get_block(pos.offset(BlockFace::Bottom));
                bottom_block.is_cube()
            }
            Block::RedstoneWallTorch { facing, .. } => {
                let parent_block = world.get_block(pos.offset(facing.opposite().block_face()));
                parent_block.is_cube()
            }
            Block::Lever { lever } => match lever.face {
                LeverFace::Floor => {
                    let bottom_block = world.get_block(pos.offset(BlockFace::Bottom));
                    bottom_block.is_cube()
                }
                LeverFace::Ceiling => {
                    let top_block = world.get_block(pos.offset(BlockFace::Top));
                    top_block.is_cube()
                }
                LeverFace::Wall => {
                    let parent_block =
                        world.get_block(pos.offset(lever.facing.opposite().block_face()));
                    parent_block.is_cube()
                }
            },
            Block::StoneButton { button } => match button.face {
                ButtonFace::Floor => {
                    let bottom_block = world.get_block(pos.offset(BlockFace::Bottom));
                    bottom_block.is_cube()
                }
                ButtonFace::Ceiling => {
                    let top_block = world.get_block(pos.offset(BlockFace::Top));
                    top_block.is_cube()
                }
                ButtonFace::Wall => {
                    let parent_block =
                        world.get_block(pos.offset(button.facing.opposite().block_face()));
                    parent_block.is_cube()
                }
            },
            Block::WallSign { facing, .. } => {
                let parent_block = world.get_block(pos.offset(facing.opposite().block_face()));
                parent_block.is_cube()
            }
            _ => true,
        }
    }

    fn change(self, world: &mut impl World, pos: BlockPos, direction: BlockFace) {
        if !self.is_valid_position(world, pos) {
            self.destroy(world, pos);
            return;
        }
        if let Block::RedstoneWire { wire } = self {
            let new_state = wire.on_neighbor_changed(world, pos, direction);
            if world.set_block(pos, Block::RedstoneWire { wire: new_state }) {
                Block::update_wire_neighbors(world, pos);
            }
        }
    }

    fn update_wire_neighbors(world: &mut impl World, pos: BlockPos) {
        for direction in &BlockFace::values() {
            let neighbor_pos = pos.offset(*direction);
            let block = world.get_block(neighbor_pos);
            block.update(world, neighbor_pos);
            for n_direction in &BlockFace::values() {
                let n_neighbor_pos = neighbor_pos.offset(*n_direction);
                let block = world.get_block(n_neighbor_pos);
                block.update(world, n_neighbor_pos);
            }
        }
    }

    fn update_surrounding_blocks(world: &mut impl World, pos: BlockPos) {
        for direction in &BlockFace::values() {
            let neighbor_pos = pos.offset(*direction);
            let block = world.get_block(neighbor_pos);
            block.update(world, neighbor_pos);

            // Also update diagonal blocks

            let up_pos = neighbor_pos.offset(BlockFace::Top);
            let up_block = world.get_block(up_pos);
            up_block.update(world, up_pos);

            let down_pos = neighbor_pos.offset(BlockFace::Bottom);
            let down_block = world.get_block(down_pos);
            down_block.update(world, down_pos);
        }
    }

    fn change_surrounding_blocks(world: &mut impl World, pos: BlockPos) {
        for direction in &BlockFace::values() {
            let neighbor_pos = pos.offset(*direction);
            let block = world.get_block(neighbor_pos);
            block.change(world, neighbor_pos, *direction);

            // Also change diagonal blocks

            let up_pos = neighbor_pos.offset(BlockFace::Top);
            let up_block = world.get_block(up_pos);
            up_block.change(world, up_pos, *direction);

            let down_pos = neighbor_pos.offset(BlockFace::Bottom);
            let down_block = world.get_block(down_pos);
            down_block.change(world, down_pos, *direction);
        }
    }

    pub fn set_property(&mut self, key: &str, val: &str) {
        // Macros might be able to help here
        match self {
            Block::RedstoneWire { wire } if key == "north" => {
                wire.north = RedstoneWireSide::from_str(val);
            }
            Block::RedstoneWire { wire } if key == "south" => {
                wire.south = RedstoneWireSide::from_str(val);
            }
            Block::RedstoneWire { wire } if key == "east" => {
                wire.east = RedstoneWireSide::from_str(val);
            }
            Block::RedstoneWire { wire } if key == "west" => {
                wire.west = RedstoneWireSide::from_str(val);
            }
            Block::RedstoneWire { wire } if key == "power" => {
                wire.power = val.parse::<u8>().unwrap_or_default();
            }
            Block::RedstoneLamp { lit } if key == "lit" => {
                *lit = val.parse::<bool>().unwrap_or_default();
            }
            Block::RedstoneTorch { lit } | Block::RedstoneWallTorch { lit, .. } if key == "lit" => {
                *lit = val.parse::<bool>().unwrap_or_default();
            }
            Block::RedstoneWallTorch { facing, .. } if key == "facing" => {
                *facing = BlockDirection::from_str(val);
            }
            Block::RedstoneRepeater { repeater } if key == "facing" => {
                repeater.facing = BlockDirection::from_str(val);
            }
            Block::RedstoneRepeater { repeater } if key == "delay" => {
                repeater.delay = val.parse::<u8>().unwrap_or(1);
            }
            Block::RedstoneRepeater { repeater } if key == "powered" => {
                repeater.powered = val.parse::<bool>().unwrap_or_default();
            }
            Block::RedstoneRepeater { repeater } if key == "locked" => {
                repeater.locked = val.parse::<bool>().unwrap_or_default();
            }
            Block::RedstoneComparator { comparator } if key == "facing" => {
                comparator.facing = BlockDirection::from_str(val);
            }
            Block::RedstoneComparator { comparator } if key == "mode" => {
                comparator.mode = ComparatorMode::from_str(val);
            }
            Block::RedstoneComparator { comparator } if key == "powered" => {
                comparator.powered = val.parse::<bool>().unwrap_or_default();
            }
            Block::Lever { lever } if key == "face" => {
                lever.face = LeverFace::from_str(val);
            }
            Block::Lever { lever } if key == "facing" => {
                lever.facing = BlockDirection::from_str(val);
            }
            Block::Lever { lever } if key == "powered" => {
                lever.powered = val.parse::<bool>().unwrap_or_default();
            }
            Block::StoneButton { button } if key == "face" => {
                button.face = ButtonFace::from_str(val);
            }
            Block::StoneButton { button } if key == "facing" => {
                button.facing = BlockDirection::from_str(val);
            }
            Block::StoneButton { button } if key == "powered" => {
                button.powered = val.parse::<bool>().unwrap_or_default();
            }
            Block::TripwireHook { direction, .. } if key == "facing" => {
                *direction = BlockDirection::from_str(val);
            }
            Block::Observer { facing } if key == "facing" => {
                *facing = BlockFacing::from_str(val);
            }
            Block::WallSign { facing, .. } if key == "facing" => {
                *facing = BlockDirection::from_str(val);
            }
            Block::Sign { rotation, .. } if key == "rotation" => {
                *rotation = val.parse::<u32>().unwrap_or_default();
            }
            _ => {}
        }
    }
}

#[test]
fn repeater_id_test() {
    let original = Block::RedstoneRepeater {
        repeater: RedstoneRepeater::new(3, BlockDirection::West, true, false),
    };
    let id = original.get_id();
    assert_eq!(id, 4072);
    let new = Block::from_id(id);
    assert_eq!(new, original);
}

#[test]
fn comparator_id_test() {
    let original = Block::RedstoneComparator {
        comparator: RedstoneComparator::new(BlockDirection::West, ComparatorMode::Subtract, false),
    };
    let id = original.get_id();
    assert_eq!(id, 6693);
    let new = Block::from_id(id);
    assert_eq!(new, original);
}

macro_rules! blocks {
    (
        $(
            $name:ident {
                props: {
                    $(
                        $prop_name:ident : $prop_type:ident
                    ),*
                },
                get_id: $get_id:expr,
                $( from_id_offset: $get_id_offset:literal, )?
                from_id($id_name:ident): $from_id_pat:pat => {
                    $(
                        $from_id_pkey:ident: $from_id_pval:expr
                    ),*
                },
                from_names($name_name:ident): {
                    $(
                        $from_name_pat:pat => {
                            $(
                                $from_name_pkey:ident: $from_name_pval:expr
                            ),*
                        }
                    ),*
                },
                $( solid: $solid:literal, )?
                $( transparent: $transparent:literal, )?
                $( cube: $cube:literal, )?
            }
        ),*
    ) => {
        #[derive(Clone, Copy, Debug, PartialEq)]
        pub enum Block {
            $(
                $name {
                    $(
                        $prop_name: $prop_type,
                    )*
                }
            ),*
        }

        #[allow(clippy::redundant_field_names)]
        impl Block {
            pub fn is_solid(self) -> bool {
                match self {
                    $(
                        $( Block::$name { .. } => $solid, )?
                    )*
                    _ => false
                }
            }

            pub fn is_transparent(self) -> bool {
                match self {
                    $(
                        $( Block::$name { .. } => $transparent, )?
                    )*
                    _ => false
                }
            }

            pub fn is_cube(self) -> bool {
                match self {
                    $(
                        $( Block::$name { .. } => $cube, )?
                    )*
                    _ => false
                }
            }

            pub fn get_id(self) -> u32 {
                match self {
                    $(
                        Block::$name {
                            $(
                                $prop_name,
                            )*
                        } => $get_id,
                    )*
                }
            }

            pub fn from_id(mut id: u32) -> Block {
                match id {
                    $(
                        $from_id_pat => {
                            $( id -= $get_id_offset; )?
                            let $id_name = id;
                            Block::$name {
                                $(
                                    $from_id_pkey: $from_id_pval
                                ),*
                            }
                        },
                    )*
                }
            }

            pub fn from_name(name: &str) -> Option<Block> {
                match name {
                    $(
                        $(
                            $from_name_pat => {
                                let $name_name = name;
                                Some(Block::$name {
                                    $(
                                        $from_name_pkey: $from_name_pval
                                    ),*
                                })
                            },
                        )*
                    )*
                    _ => None,
                }
            }
        }
    }
}

blocks! {
    Air {
        props: {},
        get_id: 0,
        from_id(_id): 0 => {},
        from_names(_name): {
            "air" => {}
        },
    },
    Glass {
        props: {},
        get_id: 231,
        from_id(_id): 231 => {},
        from_names(_name): {
            "glass" => {}
        },
        transparent: true,
        cube: true,
    },
    RedstoneWire {
        props: {
            wire: RedstoneWire
        },
        get_id: {
            wire.east.get_id() * 432
                + wire.north.get_id() * 144
                + wire.power as u32 * 9
                + wire.south.get_id() * 3
                + wire.west.get_id()
                + 2058
        },
        from_id_offset: 2058,
        from_id(id): 2058..=3353 => {
            wire: RedstoneWire::new(
                RedstoneWireSide::from_id(id % 432 / 144),
                RedstoneWireSide::from_id(id % 9 / 3),
                RedstoneWireSide::from_id(id / 432),
                RedstoneWireSide::from_id(id % 3),
                (id % 144 / 9) as u8,
            )
        },
        from_names(_name): {
            "redstone_wire" => {
                wire: Default::default()
            }
        },
    },
    WallSign {
        props: {
            sign_type: u32,
            facing: BlockDirection
        },
        get_id: (sign_type << 3) + (facing.get_id() << 1) + 3736,
        from_id_offset: 3735,
        from_id(id): 3735..=3781 => {
            sign_type: id >> 3,
            facing: BlockDirection::from_id((id & 0b110) >> 1)
        },
        from_names(_name): {
            "oak_wall_sign" => {
                sign_type: 0,
                facing: Default::default()
            },
            "spruce_wall_sign" => {
                sign_type: 1,
                facing: Default::default()
            },
            "birch_wall_sign" => {
                sign_type: 2,
                facing: Default::default()
            },
            "jungle_wall_sign" => {
                sign_type: 3,
                facing: Default::default()
            },
            "acacia_wall_sign" => {
                sign_type: 4,
                facing: Default::default()
            },
            "dark_oak_wall_sign" => {
                sign_type: 5,
                facing: Default::default()
            }
        },
    },
    Lever {
        props: {
            lever: Lever
        },
        get_id: {
            (lever.face.get_id() << 3)
                + (lever.facing.get_id() << 1)
                + !lever.powered as u32
                + 3783
        },
        from_id_offset: 3783,
        from_id(id): 3783..=3806 => {
            lever: Lever::new(
                LeverFace::from_id(id >> 3),
                BlockDirection::from_id((id >> 1) & 0b11),
                (id & 1) == 0
            )
        },
        from_names(_name): {
            "lever" => {
                lever: Default::default()
            }
        },
    },
    StoneButton {
        props: {
            button: StoneButton
        },
        get_id: {
            (button.face.get_id() << 3)
                + (button.facing.get_id() << 1)
                + !button.powered as u32
                + 3897
        },
        from_id_offset: 3897,
        from_id(id): 3897..=3920 => {
            button: StoneButton::new(ButtonFace::from_id(id >> 3), BlockDirection::from_id((id >> 1) & 0b11), (id & 1) == 0)
        },
        from_names(_name): {
            "stone_button" => {
                button: Default::default()
            }
        },
    },
    Sign {
        props: {
            sign_type: u32,
            rotation: u32
        },
        get_id: (sign_type << 5) + (rotation << 1) + 3382,
        from_id_offset: 3381,
        from_id(id): 3381..=3571 => {
            sign_type: id >> 5,
            rotation: (id & 0b11110) >> 1
        },
        from_names(_name): {
            "oak_sign" => {
                sign_type: 0,
                rotation: 0
            },
            "spruce_sign" => {
                sign_type: 1,
                rotation: 0
            },
            "birch_sign" => {
                sign_type: 2,
                rotation: 0
            },
            "jungle_sign" => {
                sign_type: 3,
                rotation: 0
            },
            "acacia_sign" => {
                sign_type: 4,
                rotation: 0
            },
            "dark_oak_sign" => {
                sign_type: 5,
                rotation: 0
            }
        },
    },
    RedstoneTorch {
        props: {
            lit: bool
        },
        get_id: if lit {
            3887
        } else {
            3888
        },
        from_id_offset: 3887,
        from_id(id): 3887..=3888 => {
            lit: id == 0
        },
        from_names(_name): {
            "redstone_torch" => {
                lit: true
            }
        },
    },
    RedstoneWallTorch {
        props: {
            lit: bool,
            facing: BlockDirection
        },
        get_id: (facing.get_id() << 1) + (!lit as u32) + 3889,
        from_id_offset: 3889,
        from_id(id): 3889..=3896 => {
            lit: (id & 1) == 0,
            facing: BlockDirection::from_id(id >> 1)
        },
        from_names(_name): {
            "redstone_wall_torch" => {
                lit: true,
                facing: Default::default()
            }
        },
    },
    RedstoneRepeater {
        props: {
            repeater: RedstoneRepeater
        },
        get_id: {
            (repeater.delay as u32 - 1) * 16
                + repeater.facing.get_id() * 4
                + !repeater.locked as u32 * 2
                + !repeater.powered as u32
                + 4031
        },
        from_id_offset: 4031,
        from_id(id): 4031..=4094 => {
            repeater: RedstoneRepeater::new(
                (id >> 4) as u8 + 1,
                BlockDirection::from_id((id >> 2) & 3),
                ((id >> 1) & 1) == 0,
                (id & 1) == 0
            )
        },
        from_names(_name): {
            "repeater" => {
                repeater: Default::default()
            }
        },
    },
    RedstoneLamp {
        props: {
            lit: bool
        },
        get_id: if lit {
            5160
        } else {
            5161
        },
        from_id_offset: 5160,
        from_id(id): 5160..=5161 => {
            lit: id == 0
        },
        from_names(_name): {
            "redstone_lamp" => {
                lit: false
            }
        },
        solid: true,
        cube:true,
    },
    TripwireHook {
        props: {
            direction: BlockDirection
        },
        get_id: match direction {
            BlockDirection::North => 5272,
            BlockDirection::South => 5274,
            BlockDirection::West => 5276,
            BlockDirection::East => 5278,
        },
        from_id_offset: 5272,
        from_id(id): 5272..=5278 => {
            direction: BlockDirection::from_id(id / 2)
        },
        from_names(_name): {
            "tripwire_hook" => {
                direction: Default::default()
            }
        },
    },
    RedstoneComparator {
        props: {
            comparator: RedstoneComparator
        },
        get_id: {
            comparator.facing.get_id() * 4
                + comparator.mode.get_id() * 2
                + !comparator.powered as u32
                + 6682
        },
        from_id_offset: 6682,
        from_id(id): 6682..=6697 => {
            comparator: RedstoneComparator::new(
                BlockDirection::from_id(id >> 2),
                ComparatorMode::from_id((id >> 1) & 1),
                (id & 1) == 0
            )
        },
        from_names(_name): {
            "comparator" => {
                comparator: Default::default()
            }
        },
    },
    RedstoneBlock {
        props: {},
        get_id: 6730,
        from_id(_id): 6730 => {},
        from_names(_name): {
            "redstone_block" => {}
        },
        transparent: true,
        cube: true,
    },
    Observer {
        props: {
            facing: BlockFacing
        },
        get_id: (facing.get_id() << 1) + 9265,
        from_id_offset: 9265,
        from_id(id): 9265..=9275 => {
            facing: BlockFacing::from_id(id >> 1)
        },
        from_names(_name): {
            "observer" => {
                facing: Default::default()
            }
        },
        solid: true,
        cube: true,
    },
    SeaPickle {
        props: {
            pickles: u8
        },
        get_id: ((pickles - 1) << 1) as u32 + 9645,
        from_id_offset: 9645,
        from_id(id): 9645..=9651 => {
            pickles: (id >> 1) as u8 + 1
        },
        from_names(_name): {
            "sea_pickle" => {
                pickles: 1
            }
        },
    },
    Target {
        props: {},
        get_id: 15768,
        from_id(_id): 15768 => {},
        from_names(_name): {
            "target" => {}
        },
        solid: true,
        cube: true,
    },
    StonePressurePlate {
        props: {},
        get_id: 3808,
        from_id(_id): 3808 => {},
        from_names(_name): {
            "stone_pressure_plate" => {}
        },
    },
    Barrel {
        props: {},
        get_id: 14796,
        from_id(_id): 14796 => {},
        from_names(_name): {
            "barrel" => {}
        },
        solid: true,
        cube: true,
    },
    Hopper {
        props: {},
        get_id: 6738,
        from_id(_id): 6738 => {},
        from_names(_name): {
            "hopper" => {}
        },
        transparent: true,
        cube: true,
    },
    Sandstone {
        props: {},
        get_id: 246,
        from_id(_id): 246 => {},
        from_names(_name): {
            "sandstone" => {}
        },
        solid: true,
        cube: true,
    },
    Furnace {
        props: {},
        get_id: 3374,
        from_id(_id): 3374 => {},
        from_names(_name): {
            "furnace" => {}
        },
        solid: true,
        cube: true,
    },
    Quartz {
        props: {},
        get_id: 6742,
        from_id(_id): 6742 => {},
        from_names(_name): {
            "quartz_block" => {}
        },
        solid: true,
        cube: true,
    },
    SmoothStoneSlab {
        props: {},
        get_id: 8347,
        from_id(_id): 8347 => {},
        from_names(_name): {
            "smooth_stone_slab" => {}
        },
        transparent: true,
        cube: true,
    },
    QuartzSlab {
        props: {},
        get_id: 8395,
        from_id(_id): 8395 => {},
        from_names(_name): {
            "quartz_slab" => {}
        },
        transparent: true,
        cube: true,
    },
    Concrete {
        props: {
            color: BlockColorVariant
        },
        get_id: color.get_id() + 9442,
        from_id_offset: 9442,
        from_id(id): 9442..=9457 => {
            color: BlockColorVariant::from_id(id)
        },
        from_names(_name): {
            "white_concrete" => { color: BlockColorVariant::White },
            "orange_concrete" => { color: BlockColorVariant::Orange },
            "magenta_concrete" => { color: BlockColorVariant::Magenta },
            "light_blue_concrete" => { color: BlockColorVariant::LightBlue },
            "yellow_concrete" => { color: BlockColorVariant::Yellow },
            "lime_concrete" => { color: BlockColorVariant::Lime },
            "pink_concrete" => { color: BlockColorVariant::Pink },
            "gray_concrete" => { color: BlockColorVariant::Gray },
            "light_gray_concrete" => { color: BlockColorVariant::LightGray },
            "cyan_concrete" => { color: BlockColorVariant::Cyan },
            "purple_concrete" => { color: BlockColorVariant::Purple },
            "blue_concrete" => { color: BlockColorVariant::Blue },
            "brown_concrete" => { color: BlockColorVariant::Brown },
            "green_concrete" => { color: BlockColorVariant::Green },
            "red_concrete" => { color: BlockColorVariant::Red },
            "black_concrete" => { color: BlockColorVariant::Black }
        },
        solid: true,
        cube: true,
    },
    StainedGlass {
        props: {
            color: BlockColorVariant
        },
        get_id: color.get_id() + 4095,
        from_id_offset: 4095,
        from_id(id): 4095..=4110 => {
            color: BlockColorVariant::from_id(id)
        },
        from_names(_name): {
            "white_stained_glass" => { color: BlockColorVariant::White },
            "orange_stained_glass" => { color: BlockColorVariant::Orange },
            "magenta_stained_glass" => { color: BlockColorVariant::Magenta },
            "light_blue_stained_glass" => { color: BlockColorVariant::LightBlue },
            "yellow_stained_glass" => { color: BlockColorVariant::Yellow },
            "lime_stained_glass" => { color: BlockColorVariant::Lime },
            "pink_stained_glass" => { color: BlockColorVariant::Pink },
            "gray_stained_glass" => { color: BlockColorVariant::Gray },
            "light_gray_stained_glass" => { color: BlockColorVariant::LightGray },
            "cyan_stained_glass" => { color: BlockColorVariant::Cyan },
            "purple_stained_glass" => { color: BlockColorVariant::Purple },
            "blue_stained_glass" => { color: BlockColorVariant::Blue },
            "brown_stained_glass" => { color: BlockColorVariant::Brown },
            "green_stained_glass" => { color: BlockColorVariant::Green },
            "red_stained_glass" => { color: BlockColorVariant::Red },
            "black_stained_glass" => { color: BlockColorVariant::Black }
        },
        transparent: true,
        cube: true,
    },
    Terracotta {
        props: {},
        get_id: 7886,
        from_id(_id): 7886 => {},
        from_names(_name): {
            "terracotta" => {}
        },
        solid: true,
        cube: true,
    },
    ColoredTerracotta {
        props: {
            color: BlockColorVariant
        },
        get_id: color.get_id() + 6851,
        from_id_offset: 6851,
        from_id(id): 6851..=6866 => {
            color: BlockColorVariant::from_id(id)
        },
        from_names(_name): {
            "white_terracotta" => { color: BlockColorVariant::White },
            "orange_terracotta" => { color: BlockColorVariant::Orange },
            "magenta_terracotta" => { color: BlockColorVariant::Magenta },
            "light_blue_terracotta" => { color: BlockColorVariant::LightBlue },
            "yellow_terracotta" => { color: BlockColorVariant::Yellow },
            "lime_terracotta" => { color: BlockColorVariant::Lime },
            "pink_terracotta" => { color: BlockColorVariant::Pink },
            "gray_terracotta" => { color: BlockColorVariant::Gray },
            "light_gray_terracotta" => { color: BlockColorVariant::LightGray },
            "cyan_terracotta" => { color: BlockColorVariant::Cyan },
            "purple_terracotta" => { color: BlockColorVariant::Purple },
            "blue_terracotta" => { color: BlockColorVariant::Blue },
            "brown_terracotta" => { color: BlockColorVariant::Brown },
            "green_terracotta" => { color: BlockColorVariant::Green },
            "red_terracotta" => { color: BlockColorVariant::Red },
            "black_terracotta" => { color: BlockColorVariant::Black }
        },
        solid: true,
        cube: true,
    },
    Wool {
        props: {
            color: BlockColorVariant
        },
        get_id: color.get_id() + 1384,
        from_id_offset: 1384,
        from_id(id): 1384..=1399 => {
            color: BlockColorVariant::from_id(id)
        },
        from_names(_name): {
            "white_wool" => { color: BlockColorVariant::White },
            "orange_wool" => { color: BlockColorVariant::Orange },
            "magenta_wool" => { color: BlockColorVariant::Magenta },
            "light_blue_wool" => { color: BlockColorVariant::LightBlue },
            "yellow_wool" => { color: BlockColorVariant::Yellow },
            "lime_wool" => { color: BlockColorVariant::Lime },
            "pink_wool" => { color: BlockColorVariant::Pink },
            "gray_wool" => { color: BlockColorVariant::Gray },
            "light_gray_wool" => { color: BlockColorVariant::LightGray },
            "cyan_wool" => { color: BlockColorVariant::Cyan },
            "purple_wool" => { color: BlockColorVariant::Purple },
            "blue_wool" => { color: BlockColorVariant::Blue },
            "brown_wool" => { color: BlockColorVariant::Brown },
            "green_wool" => { color: BlockColorVariant::Green },
            "red_wool" => { color: BlockColorVariant::Red },
            "black_wool" => { color: BlockColorVariant::Black }
        },
        solid: true,
        cube: true,
    },
    Unknown {
        props: {
            id: u32
        },
        get_id: id,
        from_id(id): _ => { id: id },
        from_names(name): {},
        solid: true,
        cube: true,
    }
}<|MERGE_RESOLUTION|>--- conflicted
+++ resolved
@@ -420,12 +420,7 @@
         )
     }
 
-<<<<<<< HEAD
-    pub fn get_comparator_override(self, world: &dyn World, pos: BlockPos) -> u8 {
-=======
-
-    fn get_comparator_override(self, world: &impl World, pos: BlockPos) -> u8 {
->>>>>>> b16de6da
+    pub fn get_comparator_override(self, world: &impl World, pos: BlockPos) -> u8 {
         match self {
             Block::Barrel { .. } | Block::Furnace { .. } | Block::Hopper { .. } => {
                 if let Some(BlockEntity::Container {
